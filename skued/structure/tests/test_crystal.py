# -*- coding: utf-8 -*-
from math import radians
from copy import deepcopy, copy
from random import choice, seed
from itertools import permutations
import numpy as np
from .. import Crystal, Atom, Lattice, graphite
from ... import rotation_matrix, transform
import unittest

#seed(23)

try:
    import ase
    ASE = True
except ImportError:
    ASE = False

@unittest.skipIf(not ASE, 'ASE not importable')
class TestAseAtoms(unittest.TestCase):
<<<<<<< HEAD
=======

    def setUp(self):
        name = choice(list(Crystal.builtins))
        self.crystal = Crystal.from_database(name)
    
    def test_construction(self):
        """ Test that ase_atoms returns without error """
        to_ase = self.crystal.ase_atoms()
        self.assertEqual(len(self.crystal), len(to_ase))
    
    def test_back_and_forth(self):
        """ Test conversion to and from ase Atoms """
        to_ase = self.crystal.ase_atoms()
        crystal2 = Crystal.from_ase(to_ase)
        
        # ase has different handling of coordinates which can lead to
        # rounding beyond 1e-3. Therefore, we cannot compare directly sets
        # self.assertSetEqual(set(self.crystal), set(crystal2))
        self.assertEqual(len(self.crystal), len(crystal2))

class TestCrystalMethods(unittest.TestCase):

    def setUp(self):
        name = choice(list(Crystal.builtins))
        self.crystal = Crystal.from_database(name)
    
    def test_array(self):
        """ Test Crystal.__array__ """
        arr = np.array(self.crystal)
        self.assertSequenceEqual(arr.shape, (len(self.crystal), 4))

class TestBoundedReflections(unittest.TestCase):
>>>>>>> aef88343

    def setUp(self):
        name = choice(list(Crystal.builtins))
        self.crystal = Crystal.from_database(name)
    
    def test_construction(self):
        """ Test that ase_atoms returns without error """
        to_ase = self.crystal.ase_atoms()
        self.assertEqual(len(self.crystal), len(to_ase))
    
    def test_back_and_forth(self):
        """ Test conversion to and from ase Atoms """
        to_ase = self.crystal.ase_atoms()
        crystal2 = Crystal.from_ase(to_ase)
        
        # ase has different handling of coordinates which can lead to
        # rounding beyond 1e-3. Therefore, we cannot compare directly sets
        # self.assertSetEqual(set(self.crystal), set(crystal2))
        self.assertEqual(len(self.crystal), len(crystal2))

class TestCrystalMethods(unittest.TestCase):

    def setUp(self):
        name = choice(list(Crystal.builtins))
        self.crystal = Crystal.from_database(name)
    
    def test_array(self):
        """ Test Crystal.__array__ """
        arr = np.array(self.crystal)
        self.assertSequenceEqual(arr.shape, (len(self.crystal), 4))

class TestSpglibMethods(unittest.TestCase):
    
    def test_spacegroup_info_graphite(self):
        """ Test that Crystal.spacegroup_info() works correctly for graphite """
        c = Crystal.from_database('C')
        info = c.spacegroup_info()
        
        supposed = {'international_number': 194, 
                    'hall_number': 488,
                    'international_symbol': 'P6_3/mmc',
                    'international_full': 'P 6_3/m 2/m 2/c' ,
                    'hall_symbol': '-P 6c 2c',
                    'pointgroup': 'D6h'}
        
        self.assertDictEqual(info, supposed)
    
    def test_primitive(self):
        """ Test that all built-in crystal have a primitive cell """
        for name in Crystal.builtins:
            with self.subTest(name):
                c = Crystal.from_database(name)
                prim = c.primitive(symprec = 0.1)
                self.assertLessEqual(len(prim), len(c))

class TestSpglibMethods(unittest.TestCase):
    
    def test_spacegroup_info_graphite(self):
        """ Test that Crystal.spacegroup_info() works correctly for graphite """
        c = Crystal.from_database('C')
        info = c.spacegroup_info()
        
        supposed = {'international_number': 194, 
                    'hall_number': 488,
                    'international_symbol': 'P6_3/mmc',
                    'international_full': 'P 6_3/m 2/m 2/c' ,
                    'hall_symbol': '-P 6c 2c',
                    'pointgroup': 'D6h'}
        
        self.assertDictEqual(info, supposed)
    
    def test_primitive(self):
        """ Test that all built-in crystal have a primitive cell """
        for name in Crystal.builtins:
            with self.subTest(name):
                c = Crystal.from_database(name)
                prim = c.primitive(symprec = 0.1)
                self.assertLessEqual(len(prim), len(c))

class TestCrystalRotations(unittest.TestCase):

    def setUp(self):
        self.crystal = Crystal.from_database(next(iter(Crystal.builtins)))
    
    def test_crystal_equality(self):
        """ Tests that Crystal.__eq__ is working properly """
        self.assertEqual(self.crystal, self.crystal)

        cryst2 = deepcopy(self.crystal)
        cryst2.transform(2*np.eye(3)) # This stretches lattice vectors, symmetry operators
        self.assertFalse(self.crystal is cryst2)
        self.assertNotEqual(self.crystal, cryst2)

        cryst2.transform(0.5*np.eye(3))
        self.assertEqual(self.crystal, cryst2)
    
    def test_trivial_rotation(self):
        """ Test rotation by 360 deg around all axes. """
        unrotated = deepcopy(self.crystal)
        r = rotation_matrix(radians(360), [0,0,1])
        self.crystal.transform(r)

        self.assertEqual(self.crystal, unrotated)
    
    def test_identity_transform(self):
        """ Tests the trivial identity transform """
        transf = deepcopy(self.crystal)
        transf.transform(np.eye(3))
        self.assertEqual(self.crystal, transf)
    
    def test_one_axis_rotation(self):
        """ Tests the crystal orientation after rotations. """
        unrotated = deepcopy(self.crystal)
        self.crystal.transform(rotation_matrix(radians(37), [0,1,0]))
        self.assertNotEqual(unrotated, self.crystal)
        self.crystal.transform(rotation_matrix(radians(-37), [0,1,0]))
        self.assertEqual(unrotated, self.crystal)

    def test_wraparound_rotation(self):
        cryst1 = deepcopy(self.crystal)
        cryst2 = deepcopy(self.crystal)

        cryst1.transform(rotation_matrix(radians(22.3), [0,0,1]))
        cryst2.transform(rotation_matrix(radians(22.3 - 360), [0,0,1]))
        self.assertEqual(cryst1, cryst2)
    
class TestCrystalConstructors(unittest.TestCase):

    def test_builtins(self):
        """ Test that all names in Crystal.builtins build without errors,
        and that Crystal.source is correctly recorded. """
        for name in Crystal.builtins:
            with self.subTest(name):
                c = Crystal.from_database(name)

                self.assertIn(name, c.source)
    
    def test_builtins_wrong_name(self):
        """ Test that a name not in Crystal.builtins will raise a ValueError """
        with self.assertRaises(ValueError):
            c = Crystal.from_database('___')
    
    def test_from_pdb(self):
        """ Test Crystal.from_pdb constructor """
        # the tests on PDBParser are also using the test_cache folder
        c = Crystal.from_pdb('1fbb', download_dir = 'test_cache')
        self.assertIn('1fbb', c.source)
    
    def test_from_cod(self):
        """ Test building a Crystal object from the COD """
        # revision = None and latest revision should give the same Crystal
        c = Crystal.from_cod(1521124, download_dir = 'test_cache')
        c2 = Crystal.from_cod(1521124, revision = 176429, download_dir = 'test_cache')

        self.assertSetEqual(set(c), set(c2))

if __name__ == '__main__':
    unittest.main()<|MERGE_RESOLUTION|>--- conflicted
+++ resolved
@@ -18,41 +18,6 @@
 
 @unittest.skipIf(not ASE, 'ASE not importable')
 class TestAseAtoms(unittest.TestCase):
-<<<<<<< HEAD
-=======
-
-    def setUp(self):
-        name = choice(list(Crystal.builtins))
-        self.crystal = Crystal.from_database(name)
-    
-    def test_construction(self):
-        """ Test that ase_atoms returns without error """
-        to_ase = self.crystal.ase_atoms()
-        self.assertEqual(len(self.crystal), len(to_ase))
-    
-    def test_back_and_forth(self):
-        """ Test conversion to and from ase Atoms """
-        to_ase = self.crystal.ase_atoms()
-        crystal2 = Crystal.from_ase(to_ase)
-        
-        # ase has different handling of coordinates which can lead to
-        # rounding beyond 1e-3. Therefore, we cannot compare directly sets
-        # self.assertSetEqual(set(self.crystal), set(crystal2))
-        self.assertEqual(len(self.crystal), len(crystal2))
-
-class TestCrystalMethods(unittest.TestCase):
-
-    def setUp(self):
-        name = choice(list(Crystal.builtins))
-        self.crystal = Crystal.from_database(name)
-    
-    def test_array(self):
-        """ Test Crystal.__array__ """
-        arr = np.array(self.crystal)
-        self.assertSequenceEqual(arr.shape, (len(self.crystal), 4))
-
-class TestBoundedReflections(unittest.TestCase):
->>>>>>> aef88343
 
     def setUp(self):
         name = choice(list(Crystal.builtins))
