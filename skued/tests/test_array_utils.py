--- conflicted
+++ resolved
@@ -1,12 +1,8 @@
 # -*- coding: utf-8 -*-
 import unittest
 import numpy as np
-<<<<<<< HEAD
 from .. import (repeated_array, mirror, cart2polar, polar2cart, plane_mesh,
                 spherical2cart, cart2spherical)
-=======
-from .. import repeated_array, mirror, cart2polar, polar2cart, plane_mesh
->>>>>>> aef88343
 
 np.random.seed(23)
 
@@ -72,7 +68,6 @@
         self.assertTrue(np.allclose(x, xp))
         self.assertTrue(np.allclose(y, yp))
 
-<<<<<<< HEAD
 class TestSpherical2Cart(unittest.TestCase):
 
     def test_back_and_forth(self):
@@ -87,9 +82,7 @@
         self.assertTrue(np.allclose(x, xp))
         self.assertTrue(np.allclose(y, yp))
         self.assertTrue(np.allclose(z, zp))
-
-=======
->>>>>>> aef88343
+        
 class TestPlaneMesh(unittest.TestCase):
 
     def test_shape(self):
