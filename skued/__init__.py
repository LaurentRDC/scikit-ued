# -*- coding: utf-8 -*-
__author__ = 'Laurent P. René de Cotret'
__email__ = 'laurent.renedecotret@mail.mcgill.ca'
__license__ = 'MIT'
__version__ = '0.2'

<<<<<<< HEAD

=======
from .parallel import pmap
>>>>>>> 1e09ab09
from .plot_utils import spectrum_colors
from .transformations import (affine_map, transform, change_of_basis, is_basis, translation_matrix,
							  is_rotation_matrix, rotation_matrix, translation_rotation_matrix,
							  change_basis_mesh, minimum_image_distance)
from .voigt import gaussian, lorentzian, pseudo_voigt<|MERGE_RESOLUTION|>--- conflicted
+++ resolved
@@ -4,11 +4,7 @@
 __license__ = 'MIT'
 __version__ = '0.2'
 
-<<<<<<< HEAD
-
-=======
 from .parallel import pmap
->>>>>>> 1e09ab09
 from .plot_utils import spectrum_colors
 from .transformations import (affine_map, transform, change_of_basis, is_basis, translation_matrix,
 							  is_rotation_matrix, rotation_matrix, translation_rotation_matrix,
